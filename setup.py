#!/usr/bin/env python
'''
setup.py - setuptools installation configuration for warcprox

Copyright (C) 2013-2017 Internet Archive

This program is free software; you can redistribute it and/or
modify it under the terms of the GNU General Public License
as published by the Free Software Foundation; either version 2
of the License, or (at your option) any later version.

This program is distributed in the hope that it will be useful,
but WITHOUT ANY WARRANTY; without even the implied warranty of
MERCHANTABILITY or FITNESS FOR A PARTICULAR PURPOSE.  See the
GNU General Public License for more details.

You should have received a copy of the GNU General Public License
along with this program; if not, write to the Free Software
Foundation, Inc., 51 Franklin Street, Fifth Floor, Boston, MA 02110-1301,
USA.
'''

import sys
import setuptools
import setuptools.command.test

class PyTest(setuptools.command.test.test):
    def finalize_options(self):
        setuptools.command.test.test.finalize_options(self)
        self.test_args = []
        self.test_suite = True
    def run_tests(self):
        # import here, because outside the eggs aren't loaded
        import pytest
        errno = pytest.main(self.test_args)
        sys.exit(errno)

deps = [
    'certauth==1.1.6',
    'warctools',
    'urlcanon>=0.1.dev16',
    'urllib3',
    'doublethink>=0.2.0.dev81',
    'PySocks',
    'cryptography!=2.1.1', # 2.1.1 installation is failing on ubuntu
]
try:
    import concurrent.futures
except:
    deps.append('futures')

setuptools.setup(
        name='warcprox',
        version='2.2.1b2.dev107',
        description='WARC writing MITM HTTP/S proxy',
        url='https://github.com/internetarchive/warcprox',
        author='Noah Levitt',
        author_email='nlevitt@archive.org',
        long_description=open('README.rst').read(),
        license='GPL',
        packages=['warcprox'],
        install_requires=deps,
<<<<<<< HEAD
        tests_require=['requests>=2.0.1', 'pytest', 'warcio'],  # >=2.0.1 for https://github.com/kennethreitz/requests/pull/1636
=======
        tests_require=['requests>=2.0.1', 'mock', 'pytest', 'warcio'],  # >=2.0.1 for https://github.com/kennethreitz/requests/pull/1636
>>>>>>> 57d7795c
        cmdclass = {'test': PyTest},
        test_suite='warcprox.tests',
        entry_points={
            'console_scripts': [
                'warcprox=warcprox.main:main',
                ('warcprox-ensure-rethinkdb-tables='
                    'warcprox.main:ensure_rethinkdb_tables'),
            ],
        },
        zip_safe=False,
        classifiers=[
            'Development Status :: 5 - Production/Stable',
            'Environment :: Console',
            'License :: OSI Approved :: GNU General Public License (GPL)',
            'Programming Language :: Python :: 2.7',
            'Programming Language :: Python :: 3.4',
            'Programming Language :: Python :: 3.5',
            'Programming Language :: Python :: 3.6',
            'Topic :: Internet :: Proxy Servers',
            'Topic :: Internet :: WWW/HTTP',
            'Topic :: Software Development :: Libraries :: Python Modules',
            'Topic :: System :: Archiving',
        ])
<|MERGE_RESOLUTION|>--- conflicted
+++ resolved
@@ -60,11 +60,7 @@
         license='GPL',
         packages=['warcprox'],
         install_requires=deps,
-<<<<<<< HEAD
-        tests_require=['requests>=2.0.1', 'pytest', 'warcio'],  # >=2.0.1 for https://github.com/kennethreitz/requests/pull/1636
-=======
         tests_require=['requests>=2.0.1', 'mock', 'pytest', 'warcio'],  # >=2.0.1 for https://github.com/kennethreitz/requests/pull/1636
->>>>>>> 57d7795c
         cmdclass = {'test': PyTest},
         test_suite='warcprox.tests',
         entry_points={
