--- conflicted
+++ resolved
@@ -6,12 +6,7 @@
     - "2.7"
     - "3.2"
     - "3.3"
-<<<<<<< HEAD
 before_install:
     - sudo apt-get update
     - sudo apt-get -y install python-gdbm python3-gdbm
-install: python setup.py install
-=======
-install: pip install -e .
->>>>>>> 96504332
 script: python setup.py test
