#!/usr/bin/env python
'''
warcprox/main.py - entrypoint for warcprox executable, parses command line
arguments, initializes components, starts controller, handles signals

Copyright (C) 2013-2017 Internet Archive

This program is free software; you can redistribute it and/or
modify it under the terms of the GNU General Public License
as published by the Free Software Foundation; either version 2
of the License, or (at your option) any later version.

This program is distributed in the hope that it will be useful,
but WITHOUT ANY WARRANTY; without even the implied warranty of
MERCHANTABILITY or FITNESS FOR A PARTICULAR PURPOSE.  See the
GNU General Public License for more details.

You should have received a copy of the GNU General Public License
along with this program; if not, write to the Free Software
Foundation, Inc., 51 Franklin Street, Fifth Floor, Boston, MA 02110-1301,
USA.
'''

from __future__ import absolute_import

try:
    import queue
except ImportError:
    import Queue as queue

import logging
import sys
import hashlib
import argparse
import os
import socket
import traceback
import signal
import threading
import certauth.certauth
import warcprox
import re
import doublethink
import cryptography.hazmat.backends.openssl
import importlib

class BetterArgumentDefaultsHelpFormatter(
                argparse.ArgumentDefaultsHelpFormatter,
                argparse.RawDescriptionHelpFormatter):
    '''
    HelpFormatter with these properties:

    - formats option help like argparse.ArgumentDefaultsHelpFormatter except
      that it omits the default value for arguments with action='store_const'
    - like argparse.RawDescriptionHelpFormatter, does not reformat description
      string
    '''
    def _get_help_string(self, action):
        if isinstance(action, argparse._StoreConstAction):
            return action.help
        else:
            return super()._get_help_string(action)

def _build_arg_parser(prog=os.path.basename(sys.argv[0])):
    arg_parser = argparse.ArgumentParser(prog=prog,
            description='warcprox - WARC writing MITM HTTP/S proxy',
            formatter_class=BetterArgumentDefaultsHelpFormatter)
    arg_parser.add_argument('-p', '--port', dest='port', default='8000',
            type=int, help='port to listen on')
    arg_parser.add_argument('-b', '--address', dest='address',
            default='localhost', help='address to listen on')
    arg_parser.add_argument('-c', '--cacert', dest='cacert',
            default='./{0}-warcprox-ca.pem'.format(socket.gethostname()),
            help='CA certificate file; if file does not exist, it will be created')
    arg_parser.add_argument('--certs-dir', dest='certs_dir',
            default='./{0}-warcprox-ca'.format(socket.gethostname()),
            help='where to store and load generated certificates')
    arg_parser.add_argument('-d', '--dir', dest='directory',
            default='./warcs', help='where to write warcs')
    arg_parser.add_argument('-z', '--gzip', dest='gzip', action='store_true',
            help='write gzip-compressed warc records')
    arg_parser.add_argument('-n', '--prefix', dest='prefix',
            default='WARCPROX', help='WARC filename prefix')
    arg_parser.add_argument(
            '-s', '--size', dest='rollover_size', default=1000*1000*1000,
            type=int, help='WARC file rollover size threshold in bytes')
    arg_parser.add_argument('--rollover-idle-time',
            dest='rollover_idle_time', default=None, type=int,
            help="WARC file rollover idle time threshold in seconds (so that Friday's last open WARC doesn't sit there all weekend waiting for more data)")
    try:
        hash_algos = hashlib.algorithms_guaranteed
    except AttributeError:
        hash_algos = hashlib.algorithms
    arg_parser.add_argument('-g', '--digest-algorithm', dest='digest_algorithm',
            default='sha1', help='digest algorithm, one of {}'.format(', '.join(hash_algos)))
    arg_parser.add_argument('--base32', dest='base32', action='store_true',
            default=False, help='write digests in Base32 instead of hex')
    arg_parser.add_argument('--method-filter', metavar='HTTP_METHOD',
                            action='append', help='only record requests with the given http method(s) (can be used more than once)')
    arg_parser.add_argument('--stats-db-file', dest='stats_db_file',
            default='./warcprox.sqlite', help='persistent statistics database file; empty string or /dev/null disables statistics tracking')
    arg_parser.add_argument('-P', '--playback-port', dest='playback_port',
            type=int, default=None, help='port to listen on for instant playback')
    arg_parser.add_argument('--playback-index-db-file', dest='playback_index_db_file',
            default='./warcprox-playback-index.db',
            help='playback index database file (only used if --playback-port is specified)')
    group = arg_parser.add_mutually_exclusive_group()
    group.add_argument('-j', '--dedup-db-file', dest='dedup_db_file',
            default='./warcprox.sqlite', help='persistent deduplication database file; empty string or /dev/null disables deduplication')
    group.add_argument('--rethinkdb-servers', dest='rethinkdb_servers',
            help='rethinkdb servers, used for dedup and stats if specified; e.g. db0.foo.org,db0.foo.org:38015,db1.foo.org')
    arg_parser.add_argument('--rethinkdb-db', dest='rethinkdb_db', default='warcprox',
            help='rethinkdb database name (ignored unless --rethinkdb-servers is specified)')
    arg_parser.add_argument('--rethinkdb-big-table',
            dest='rethinkdb_big_table', action='store_true', default=False,
            help='use a big rethinkdb table called "captures", instead of a small table called "dedup"; table is suitable for use as index for playback (ignored unless --rethinkdb-servers is specified)')
    arg_parser.add_argument(
            '--rethinkdb-big-table-name', dest='rethinkdb_big_table_name',
            default='captures', help=argparse.SUPPRESS)
    arg_parser.add_argument('--queue-size', dest='queue_size', type=int,
            default=500, help=argparse.SUPPRESS)
    arg_parser.add_argument('--max-threads', dest='max_threads', type=int,
            help=argparse.SUPPRESS)
    arg_parser.add_argument('--profile', action='store_true', default=False,
            help=argparse.SUPPRESS)
    arg_parser.add_argument(
            '--onion-tor-socks-proxy', dest='onion_tor_socks_proxy',
            default=None, help=(
                'host:port of tor socks proxy, used only to connect to '
                '.onion sites'))
    arg_parser.add_argument(
            '--crawl-log-dir', dest='crawl_log_dir', default=None, help=(
                'if specified, write crawl log files in the specified '
                'directory; one crawl log is written per warc filename '
                'prefix; crawl log format mimics heritrix'))
    arg_parser.add_argument(
            '--plugin', metavar='PLUGIN_CLASS', dest='plugins',
            action='append', help=(
                'Qualified name of plugin class, e.g. "mypkg.mymod.MyClass". '
                'May be used multiple times to register multiple plugins. '
                'Plugin classes are loaded from the regular python module '
                'search path. They will be instantiated with no arguments and '
                'must have a method `notify(self, recorded_url, records)` '
                'which will be called for each url, after warc records have '
                'been written.'))
    arg_parser.add_argument('--version', action='version',
            version="warcprox {}".format(warcprox.__version__))
    arg_parser.add_argument('-v', '--verbose', dest='verbose', action='store_true')
    arg_parser.add_argument('--trace', dest='trace', action='store_true')
    arg_parser.add_argument('-q', '--quiet', dest='quiet', action='store_true')

    return arg_parser

def dump_state(signum=None, frame=None):
    '''
    Signal handler, logs stack traces of active threads.
    '''
    state_strs = []

    for th in threading.enumerate():
        try:
            state_strs.append(str(th))
            stack = traceback.format_stack(sys._current_frames()[th.ident])
            state_strs.append(''.join(stack))
        except Exception as e:
            state_strs.append('<n/a:%r>' % e)

    logging.warn(
            'dumping state (caught signal %s)\n%s',
            signum, '\n'.join(state_strs))

def init_controller(args):
    '''
    Creates a warcprox.controller.WarcproxController configured according to
    the supplied arguments (normally the result of parse_args(sys.argv)).
    '''
    options = warcprox.Options(**vars(args))

    try:
        hashlib.new(args.digest_algorithm)
    except Exception as e:
        logging.fatal(e)
        exit(1)

    listeners = []
    if args.rethinkdb_servers:
        rr = doublethink.Rethinker(
                args.rethinkdb_servers.split(","), args.rethinkdb_db)
        if args.rethinkdb_big_table:
            captures_db = warcprox.bigtable.RethinkCaptures(
                    rr, table=args.rethinkdb_big_table_name, options=options)
            dedup_db = warcprox.bigtable.RethinkCapturesDedup(
                    captures_db, options=options)
            listeners.append(captures_db)
        else:
            dedup_db = warcprox.dedup.RethinkDedupDb(rr, options=options)
            listeners.append(dedup_db)
    elif args.dedup_db_file in (None, '', '/dev/null'):
        logging.info('deduplication disabled')
        dedup_db = None
    else:
        dedup_db = warcprox.dedup.DedupDb(args.dedup_db_file, options=options)
        listeners.append(dedup_db)

    if args.rethinkdb_servers:
        stats_db = warcprox.stats.RethinkStatsDb(rr, options=options)
        listeners.append(stats_db)
    elif args.stats_db_file in (None, '', '/dev/null'):
        logging.info('statistics tracking disabled')
        stats_db = None
    else:
        stats_db = warcprox.stats.StatsDb(args.stats_db_file, options=options)
        listeners.append(stats_db)

    recorded_url_q = warcprox.TimestampedQueue(maxsize=args.queue_size)

    ca_name = 'Warcprox CA on {}'.format(socket.gethostname())[:64]
    ca = certauth.certauth.CertificateAuthority(args.cacert, args.certs_dir,
                                                ca_name=ca_name)

    proxy = warcprox.warcproxy.WarcProxy(ca=ca, recorded_url_q=recorded_url_q,
            stats_db=stats_db, options=options)

    if args.playback_port is not None:
        playback_index_db = warcprox.playback.PlaybackIndexDb(
                args.playback_index_db_file, options=options)
        playback_proxy = warcprox.playback.PlaybackProxy(
                ca=ca, playback_index_db=playback_index_db, options=options)
        listeners.append(playback_index_db)
    else:
        playback_index_db = None
        playback_proxy = None

    if args.crawl_log_dir:
        listeners.append(warcprox.crawl_log.CrawlLogger(args.crawl_log_dir))

    for qualname in args.plugins or []:
        try:
            (module_name, class_name) = qualname.rsplit('.', 1)
            module_ = importlib.import_module(module_name)
            class_ = getattr(module_, class_name)
            listener = class_()
            listener.notify  # make sure it has this method
            listeners.append(listener)
        except Exception as e:
            logging.fatal('problem with plugin class %r: %s', qualname, e)
            sys.exit(1)

    writer_pool = warcprox.writer.WarcWriterPool(options=options)
    # number of warc writer threads = sqrt(proxy.max_threads)
    # I came up with this out of thin air because it strikes me as reasonable
    # 1=>1 2=>1 5=>2 10=>3 50=>7 100=>10 200=>14 500=>22 1000=>32 2000=>45
    warc_writer_threads = [
            warcprox.writerthread.WarcWriterThread(
                name='WarcWriterThread%03d' % i, recorded_url_q=recorded_url_q,
                writer_pool=writer_pool, dedup_db=dedup_db,
                listeners=listeners, options=options)
            for i in range(int(proxy.max_threads ** 0.5))]

    if args.rethinkdb_servers:
        svcreg = doublethink.ServiceRegistry(rr)
    else:
        svcreg = None

    controller = warcprox.controller.WarcproxController(
            proxy, warc_writer_threads, playback_proxy,
            service_registry=svcreg, options=options)

    return controller

<<<<<<< HEAD
=======
def real_main(args):
    # see https://github.com/pyca/cryptography/issues/2911
    cryptography.hazmat.backends.openssl.backend.activate_builtin_random()

    controller = init_controller(args)

    signal.signal(signal.SIGTERM, lambda a,b: controller.stop.set())
    signal.signal(signal.SIGINT, lambda a,b: controller.stop.set())
    try:
        signal.signal(signal.SIGQUIT, dump_state)
    except AttributeError:
        # SIGQUIT does not exist on some platforms (windows)
        pass

    controller.run_until_shutdown()

>>>>>>> b89f834c
def parse_args(argv=sys.argv):
    '''
    Parses command line arguments with argparse.
    '''
    arg_parser = _build_arg_parser(prog=os.path.basename(argv[0]))
    args = arg_parser.parse_args(args=argv[1:])
    return args

def main(argv=sys.argv):
    '''
    Main method, entry point of warcprox command.
    '''
    args = parse_args(argv)

    if args.trace:
        loglevel = warcprox.TRACE
    elif args.verbose:
        loglevel = logging.DEBUG
    elif args.quiet:
        loglevel = logging.WARNING
    else:
        loglevel = logging.INFO

    logging.basicConfig(
            stream=sys.stdout, level=loglevel,
            format=(
                '%(asctime)s %(process)d %(levelname)s %(threadName)s '
                '%(name)s.%(funcName)s(%(filename)s:%(lineno)d) %(message)s'))

    # see https://github.com/pyca/cryptography/issues/2911
    cryptography.hazmat.backends.openssl.backend.activate_builtin_random()

    controller = init_controller(args)

    signal.signal(signal.SIGTERM, lambda a,b: controller.stop.set())
    signal.signal(signal.SIGINT, lambda a,b: controller.stop.set())
    signal.signal(signal.SIGQUIT, dump_state)

    controller.run_until_shutdown()

def ensure_rethinkdb_tables():
    '''
    Creates rethinkdb tables if they don't already exist. Warcprox normally
    creates the tables it needs on demand at startup, but if multiple instances
    are starting up at the same time, you can end up with duplicate broken
    tables. So it's a good idea to use this utility at an early step when
    spinning up a cluster.
    '''
    arg_parser = argparse.ArgumentParser(
            prog=os.path.basename(sys.argv[0]),
            formatter_class=BetterArgumentDefaultsHelpFormatter)
    arg_parser.add_argument(
            '--rethinkdb-servers', dest='rethinkdb_servers', default='localhost',
            help='rethinkdb servers e.g. db0.foo.org,db0.foo.org:38015,db1.foo.org')
    arg_parser.add_argument(
            '--rethinkdb-db', dest='rethinkdb_db', default='warcprox',
            help='rethinkdb database name')
    arg_parser.add_argument(
            '-q', '--quiet', dest='log_level',
            action='store_const', default=logging.INFO, const=logging.WARN)
    arg_parser.add_argument(
            '-v', '--verbose', dest='log_level',
            action='store_const', default=logging.INFO, const=logging.DEBUG)
    args = arg_parser.parse_args(args=sys.argv[1:])

    logging.basicConfig(
            stream=sys.stdout, level=args.log_level,
            format=(
                '%(asctime)s %(levelname)s %(name)s.%(funcName)s'
                '(%(filename)s:%(lineno)d) %(message)s'))

    rr = doublethink.Rethinker(
            args.rethinkdb_servers.split(','), args.rethinkdb_db)

    # services table
    doublethink.ServiceRegistry(rr)

    # stats table
    warcprox.stats.RethinkStatsDb(rr)

    # captures table
    warcprox.bigtable.RethinkCaptures(rr)

if __name__ == '__main__':
    main()
<|MERGE_RESOLUTION|>--- conflicted
+++ resolved
@@ -268,9 +268,35 @@
 
     return controller
 
-<<<<<<< HEAD
-=======
-def real_main(args):
+def parse_args(argv=sys.argv):
+    '''
+    Parses command line arguments with argparse.
+    '''
+    arg_parser = _build_arg_parser(prog=os.path.basename(argv[0]))
+    args = arg_parser.parse_args(args=argv[1:])
+    return args
+
+def main(argv=sys.argv):
+    '''
+    Main method, entry point of warcprox command.
+    '''
+    args = parse_args(argv)
+
+    if args.trace:
+        loglevel = warcprox.TRACE
+    elif args.verbose:
+        loglevel = logging.DEBUG
+    elif args.quiet:
+        loglevel = logging.WARNING
+    else:
+        loglevel = logging.INFO
+
+    logging.basicConfig(
+            stream=sys.stdout, level=loglevel,
+            format=(
+                '%(asctime)s %(process)d %(levelname)s %(threadName)s '
+                '%(name)s.%(funcName)s(%(filename)s:%(lineno)d) %(message)s'))
+
     # see https://github.com/pyca/cryptography/issues/2911
     cryptography.hazmat.backends.openssl.backend.activate_builtin_random()
 
@@ -286,47 +312,6 @@
 
     controller.run_until_shutdown()
 
->>>>>>> b89f834c
-def parse_args(argv=sys.argv):
-    '''
-    Parses command line arguments with argparse.
-    '''
-    arg_parser = _build_arg_parser(prog=os.path.basename(argv[0]))
-    args = arg_parser.parse_args(args=argv[1:])
-    return args
-
-def main(argv=sys.argv):
-    '''
-    Main method, entry point of warcprox command.
-    '''
-    args = parse_args(argv)
-
-    if args.trace:
-        loglevel = warcprox.TRACE
-    elif args.verbose:
-        loglevel = logging.DEBUG
-    elif args.quiet:
-        loglevel = logging.WARNING
-    else:
-        loglevel = logging.INFO
-
-    logging.basicConfig(
-            stream=sys.stdout, level=loglevel,
-            format=(
-                '%(asctime)s %(process)d %(levelname)s %(threadName)s '
-                '%(name)s.%(funcName)s(%(filename)s:%(lineno)d) %(message)s'))
-
-    # see https://github.com/pyca/cryptography/issues/2911
-    cryptography.hazmat.backends.openssl.backend.activate_builtin_random()
-
-    controller = init_controller(args)
-
-    signal.signal(signal.SIGTERM, lambda a,b: controller.stop.set())
-    signal.signal(signal.SIGINT, lambda a,b: controller.stop.set())
-    signal.signal(signal.SIGQUIT, dump_state)
-
-    controller.run_until_shutdown()
-
 def ensure_rethinkdb_tables():
     '''
     Creates rethinkdb tables if they don't already exist. Warcprox normally
