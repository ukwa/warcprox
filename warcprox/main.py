#!/usr/bin/env python
# vim: set fileencoding=utf-8:
'''
warcprox/main.py - entrypoint for warcprox executable, parses command line
arguments, initializes components, starts controller, handles signals

Copyright (C) 2013-2017 Internet Archive

This program is free software; you can redistribute it and/or
modify it under the terms of the GNU General Public License
as published by the Free Software Foundation; either version 2
of the License, or (at your option) any later version.

This program is distributed in the hope that it will be useful,
but WITHOUT ANY WARRANTY; without even the implied warranty of
MERCHANTABILITY or FITNESS FOR A PARTICULAR PURPOSE.  See the
GNU General Public License for more details.

You should have received a copy of the GNU General Public License
along with this program; if not, write to the Free Software
Foundation, Inc., 51 Franklin Street, Fifth Floor, Boston, MA 02110-1301,
USA.
'''

from __future__ import absolute_import

try:
    import queue
except ImportError:
    import Queue as queue

import logging
import sys
import hashlib
import argparse
import os
import socket
import traceback
import signal
import threading
import certauth.certauth
import warcprox
import doublethink
import cryptography.hazmat.backends.openssl
import importlib
import doublethink

class BetterArgumentDefaultsHelpFormatter(
                argparse.ArgumentDefaultsHelpFormatter,
                argparse.RawDescriptionHelpFormatter):
    '''
    HelpFormatter with these properties:

    - formats option help like argparse.ArgumentDefaultsHelpFormatter except
      that it omits the default value for arguments with action='store_const'
    - like argparse.RawDescriptionHelpFormatter, does not reformat description
      string
    '''
    def _get_help_string(self, action):
        if isinstance(action, argparse._StoreConstAction):
            return action.help
        else:
            return argparse.ArgumentDefaultsHelpFormatter._get_help_string(self, action)

def _build_arg_parser(prog=os.path.basename(sys.argv[0])):
    arg_parser = argparse.ArgumentParser(prog=prog,
            description='warcprox - WARC writing MITM HTTP/S proxy',
            formatter_class=BetterArgumentDefaultsHelpFormatter)
    arg_parser.add_argument('-p', '--port', dest='port', default='8000',
            type=int, help='port to listen on')
    arg_parser.add_argument('-b', '--address', dest='address',
            default='localhost', help='address to listen on')
    arg_parser.add_argument('-c', '--cacert', dest='cacert',
            default='./{0}-warcprox-ca.pem'.format(socket.gethostname()),
            help='CA certificate file; if file does not exist, it will be created')
    arg_parser.add_argument('--certs-dir', dest='certs_dir',
            default='./{0}-warcprox-ca'.format(socket.gethostname()),
            help='where to store and load generated certificates')
    arg_parser.add_argument('-d', '--dir', dest='directory',
            default='./warcs', help='where to write warcs')
    arg_parser.add_argument('-z', '--gzip', dest='gzip', action='store_true',
            help='write gzip-compressed warc records')
    arg_parser.add_argument('--no-warc-open-suffix', dest='no_warc_open_suffix',
            default=False, action='store_true', help=argparse.SUPPRESS)
    arg_parser.add_argument('-n', '--prefix', dest='prefix',
            default='WARCPROX', help='WARC filename prefix')
    arg_parser.add_argument(
            '-s', '--size', dest='rollover_size', default=1000*1000*1000,
            type=int, help='WARC file rollover size threshold in bytes')
    arg_parser.add_argument('--rollover-idle-time',
            dest='rollover_idle_time', default=None, type=int,
            help="WARC file rollover idle time threshold in seconds (so that Friday's last open WARC doesn't sit there all weekend waiting for more data)")
    try:
        hash_algos = hashlib.algorithms_guaranteed
    except AttributeError:
        hash_algos = hashlib.algorithms
    arg_parser.add_argument('-g', '--digest-algorithm', dest='digest_algorithm',
            default='sha1', help='digest algorithm, one of {}'.format(', '.join(hash_algos)))
    arg_parser.add_argument('--base32', dest='base32', action='store_true',
            default=False, help='write digests in Base32 instead of hex')
    arg_parser.add_argument('--method-filter', metavar='HTTP_METHOD',
                            action='append', help='only record requests with the given http method(s) (can be used more than once)')

    group = arg_parser.add_mutually_exclusive_group()
    group.add_argument(
            '--stats-db-file', dest='stats_db_file',
            default='./warcprox.sqlite', help=(
                'persistent statistics database file; empty string or '
                '/dev/null disables statistics tracking'))
    group.add_argument(
            '--rethinkdb-stats-url', dest='rethinkdb_stats_url', help=(
                'rethinkdb stats table url, e.g. rethinkdb://db0.foo.org,'
                'db1.foo.org:38015/my_warcprox_db/my_stats_table'))

    arg_parser.add_argument('-P', '--playback-port', dest='playback_port',
            type=int, default=None, help='port to listen on for instant playback')
    arg_parser.add_argument('--playback-index-db-file', dest='playback_index_db_file',
            default='./warcprox-playback-index.db',
            help='playback index database file (only used if --playback-port is specified)')
    group = arg_parser.add_mutually_exclusive_group()
    group.add_argument('-j', '--dedup-db-file', dest='dedup_db_file',
            default='./warcprox.sqlite', help='persistent deduplication database file; empty string or /dev/null disables deduplication')
<<<<<<< HEAD
    group.add_argument(
            '--rethinkdb-dedup-url', dest='rethinkdb_dedup_url', help=(
                'rethinkdb dedup url, e.g. rethinkdb://db0.foo.org,'
                'db1.foo.org:38015/my_warcprox_db/my_dedup_table'))
    group.add_argument(
            '--rethinkdb-big-table-url', dest='rethinkdb_big_table_url', help=(
                'rethinkdb big table url (table will be populated with '
                'various capture information and is suitable for use as '
                'index for playback), e.g. rethinkdb://db0.foo.org,'
                'db1.foo.org:38015/my_warcprox_db/captures'))
    group.add_argument(
            '--rethinkdb-trough-db-url', dest='rethinkdb_trough_db_url', help=(
                '🐷   url pointing to trough configuration rethinkdb database, '
                'e.g. rethinkdb://db0.foo.org,db1.foo.org:38015'
                '/trough_configuration'))
=======
    group.add_argument('--cdxserver-dedup', dest='cdxserver_dedup',
            help='use a CDX Server URL for deduplication; e.g. https://web.archive.org/cdx/search')
    group.add_argument('--rethinkdb-servers', dest='rethinkdb_servers',
            help='rethinkdb servers, used for dedup and stats if specified; e.g. db0.foo.org,db0.foo.org:38015,db1.foo.org')
    arg_parser.add_argument('--rethinkdb-db', dest='rethinkdb_db', default='warcprox',
            help='rethinkdb database name (ignored unless --rethinkdb-servers is specified)')
    arg_parser.add_argument('--rethinkdb-big-table',
            dest='rethinkdb_big_table', action='store_true', default=False,
            help='use a big rethinkdb table called "captures", instead of a small table called "dedup"; table is suitable for use as index for playback (ignored unless --rethinkdb-servers is specified)')
>>>>>>> 57d7795c
    arg_parser.add_argument(
            '--rethinkdb-services-url', dest='rethinkdb_services_url', help=(
                'rethinkdb service registry table url; if provided, warcprox '
                'will create and heartbeat entry for itself'))
    arg_parser.add_argument('--queue-size', dest='queue_size', type=int,
            default=500, help=argparse.SUPPRESS)
    arg_parser.add_argument('--max-threads', dest='max_threads', type=int,
            help=argparse.SUPPRESS)
    arg_parser.add_argument('--profile', action='store_true', default=False,
            help=argparse.SUPPRESS)
    arg_parser.add_argument(
            '--onion-tor-socks-proxy', dest='onion_tor_socks_proxy',
            default=None, help=(
                'host:port of tor socks proxy, used only to connect to '
                '.onion sites'))
    arg_parser.add_argument(
            '--plugin', metavar='PLUGIN_CLASS', dest='plugins',
            action='append', help=(
                'Qualified name of plugin class, e.g. "mypkg.mymod.MyClass". '
                'May be used multiple times to register multiple plugins. '
                'Plugin classes are loaded from the regular python module '
                'search path. They will be instantiated with no arguments and '
                'must have a method `notify(self, recorded_url, records)` '
                'which will be called for each url, after warc records have '
                'been written.'))
    arg_parser.add_argument('--version', action='version',
            version="warcprox {}".format(warcprox.__version__))
    arg_parser.add_argument('-v', '--verbose', dest='verbose', action='store_true')
    arg_parser.add_argument('--trace', dest='trace', action='store_true')
    arg_parser.add_argument('-q', '--quiet', dest='quiet', action='store_true')

    return arg_parser

def dump_state(signum=None, frame=None):
    '''
    Signal handler, logs stack traces of active threads.
    '''
    state_strs = []

    for th in threading.enumerate():
        try:
            state_strs.append(str(th))
            stack = traceback.format_stack(sys._current_frames()[th.ident])
            state_strs.append(''.join(stack))
        except Exception as e:
            state_strs.append('<n/a:%r>' % e)

    logging.warn(
            'dumping state (caught signal %s)\n%s',
            signum, '\n'.join(state_strs))

def init_controller(args):
    '''
    Creates a warcprox.controller.WarcproxController configured according to
    the supplied arguments (normally the result of parse_args(sys.argv)).
    '''
    options = warcprox.Options(**vars(args))

    try:
        hashlib.new(args.digest_algorithm)
    except Exception as e:
        logging.fatal(e)
        exit(1)

    listeners = []
<<<<<<< HEAD

    if args.rethinkdb_dedup_url:
        dedup_db = warcprox.dedup.RethinkDedupDb(options=options)
    elif args.rethinkdb_big_table_url:
        dedup_db = warcprox.bigtable.RethinkCapturesDedup(options=options)
    elif args.rethinkdb_trough_db_url:
        dedup_db = warcprox.dedup.TroughDedupDb(options)
=======
    if args.rethinkdb_servers:
        rr = doublethink.Rethinker(
                args.rethinkdb_servers.split(","), args.rethinkdb_db)
        if args.rethinkdb_big_table:
            captures_db = warcprox.bigtable.RethinkCaptures(
                    rr, table=args.rethinkdb_big_table_name, options=options)
            dedup_db = warcprox.bigtable.RethinkCapturesDedup(
                    captures_db, options=options)
            listeners.append(captures_db)
        else:
            dedup_db = warcprox.dedup.RethinkDedupDb(rr, options=options)
            listeners.append(dedup_db)
    elif args.cdxserver_dedup:
        dedup_db = warcprox.dedup.CdxServerDedup(cdx_url=args.cdxserver_dedup)
        listeners.append(dedup_db)
>>>>>>> 57d7795c
    elif args.dedup_db_file in (None, '', '/dev/null'):
        logging.info('deduplication disabled')
        dedup_db = None
    else:
        dedup_db = warcprox.dedup.DedupDb(args.dedup_db_file, options=options)
    if dedup_db:
        listeners.append(dedup_db)

    if args.rethinkdb_stats_url:
        stats_db = warcprox.stats.RethinkStatsDb(options=options)
        listeners.append(stats_db)
    elif args.stats_db_file in (None, '', '/dev/null'):
        logging.info('statistics tracking disabled')
        stats_db = None
    else:
        stats_db = warcprox.stats.StatsDb(args.stats_db_file, options=options)
        listeners.append(stats_db)

    recorded_url_q = warcprox.TimestampedQueue(maxsize=args.queue_size)

    ca_name = 'Warcprox CA on {}'.format(socket.gethostname())[:64]
    ca = certauth.certauth.CertificateAuthority(args.cacert, args.certs_dir,
                                                ca_name=ca_name)

    proxy = warcprox.warcproxy.WarcProxy(ca=ca, recorded_url_q=recorded_url_q,
            stats_db=stats_db, options=options)

    if args.playback_port is not None:
        playback_index_db = warcprox.playback.PlaybackIndexDb(
                args.playback_index_db_file, options=options)
        playback_proxy = warcprox.playback.PlaybackProxy(
                ca=ca, playback_index_db=playback_index_db, options=options)
        listeners.append(playback_index_db)
    else:
        playback_index_db = None
        playback_proxy = None

    for qualname in args.plugins or []:
        try:
            (module_name, class_name) = qualname.rsplit('.', 1)
            module_ = importlib.import_module(module_name)
            class_ = getattr(module_, class_name)
            listener = class_()
            listener.notify  # make sure it has this method
            listeners.append(listener)
        except Exception as e:
            logging.fatal('problem with plugin class %r: %s', qualname, e)
            sys.exit(1)

    writer_pool = warcprox.writer.WarcWriterPool(options=options)
    # number of warc writer threads = sqrt(proxy.max_threads)
    # I came up with this out of thin air because it strikes me as reasonable
    # 1=>1 2=>1 5=>2 10=>3 50=>7 100=>10 200=>14 500=>22 1000=>32 2000=>45
    warc_writer_threads = [
            warcprox.writerthread.WarcWriterThread(
                name='WarcWriterThread%03d' % i, recorded_url_q=recorded_url_q,
                writer_pool=writer_pool, dedup_db=dedup_db,
                listeners=listeners, options=options)
            for i in range(int(proxy.max_threads ** 0.5))]

    if args.rethinkdb_services_url:
        parsed = doublethink.parse_rethinkdb_url(
                options.rethinkdb_services_url)
        rr = doublethink.Rethinker(servers=parsed.hosts, db=parsed.database)
        svcreg = doublethink.ServiceRegistry(rr, table=parsed.table)
    else:
        svcreg = None

    controller = warcprox.controller.WarcproxController(
            proxy, warc_writer_threads, playback_proxy,
            service_registry=svcreg, options=options)

    return controller

def real_main(args):
    # see https://github.com/pyca/cryptography/issues/2911
    cryptography.hazmat.backends.openssl.backend.activate_builtin_random()

    controller = init_controller(args)

    signal.signal(signal.SIGTERM, lambda a,b: controller.stop.set())
    signal.signal(signal.SIGINT, lambda a,b: controller.stop.set())
    try:
        signal.signal(signal.SIGQUIT, dump_state)
    except AttributeError:
        # SIGQUIT does not exist on some platforms (windows)
        pass

    controller.run_until_shutdown()

def parse_args(argv=sys.argv):
    '''
    Parses command line arguments with argparse.
    '''
    arg_parser = _build_arg_parser(prog=os.path.basename(argv[0]))
    args = arg_parser.parse_args(args=argv[1:])
    return args

def main(argv=sys.argv):
    '''
    Main method, entry point of warcprox command.
    '''
    args = parse_args(argv)

    if args.trace:
        loglevel = warcprox.TRACE
    elif args.verbose:
        loglevel = logging.DEBUG
    elif args.quiet:
        loglevel = logging.WARNING
    else:
        loglevel = logging.INFO

    logging.basicConfig(
            stream=sys.stdout, level=loglevel, format=(
                '%(asctime)s %(process)d %(levelname)s %(threadName)s '
                '%(name)s.%(funcName)s(%(filename)s:%(lineno)d) %(message)s'))

    real_main(args)

def ensure_rethinkdb_tables():
    '''
    Creates rethinkdb tables if they don't already exist. Warcprox normally
    creates the tables it needs on demand at startup, but if multiple instances
    are starting up at the same time, you can end up with duplicate broken
    tables. So it's a good idea to use this utility at an early step when
    spinning up a cluster.
    '''
    raise Exception('adjust my args')
    arg_parser = argparse.ArgumentParser(
            prog=os.path.basename(sys.argv[0]),
            formatter_class=BetterArgumentDefaultsHelpFormatter)
    arg_parser.add_argument(
            '--rethinkdb-servers', dest='rethinkdb_servers', default='localhost',
            help='rethinkdb servers e.g. db0.foo.org,db0.foo.org:38015,db1.foo.org')
    arg_parser.add_argument(
            '--rethinkdb-db', dest='rethinkdb_db', default='warcprox',
            help='rethinkdb database name')
    arg_parser.add_argument(
            '-q', '--quiet', dest='log_level',
            action='store_const', default=logging.INFO, const=logging.WARN)
    arg_parser.add_argument(
            '-v', '--verbose', dest='log_level',
            action='store_const', default=logging.INFO, const=logging.DEBUG)
    args = arg_parser.parse_args(args=sys.argv[1:])

    logging.basicConfig(
            stream=sys.stdout, level=args.log_level,
            format=(
                '%(asctime)s %(levelname)s %(name)s.%(funcName)s'
                '(%(filename)s:%(lineno)d) %(message)s'))

    rr = doublethink.Rethinker(
            args.rethinkdb_servers.split(','), args.rethinkdb_db)

    # services table
    doublethink.ServiceRegistry(rr)

    # stats table
    warcprox.stats.RethinkStatsDb(rr)

    # captures table
    warcprox.bigtable.RethinkCaptures(rr)

if __name__ == '__main__':
    main()
<|MERGE_RESOLUTION|>--- conflicted
+++ resolved
@@ -120,7 +120,6 @@
     group = arg_parser.add_mutually_exclusive_group()
     group.add_argument('-j', '--dedup-db-file', dest='dedup_db_file',
             default='./warcprox.sqlite', help='persistent deduplication database file; empty string or /dev/null disables deduplication')
-<<<<<<< HEAD
     group.add_argument(
             '--rethinkdb-dedup-url', dest='rethinkdb_dedup_url', help=(
                 'rethinkdb dedup url, e.g. rethinkdb://db0.foo.org,'
@@ -136,17 +135,8 @@
                 '🐷   url pointing to trough configuration rethinkdb database, '
                 'e.g. rethinkdb://db0.foo.org,db1.foo.org:38015'
                 '/trough_configuration'))
-=======
     group.add_argument('--cdxserver-dedup', dest='cdxserver_dedup',
             help='use a CDX Server URL for deduplication; e.g. https://web.archive.org/cdx/search')
-    group.add_argument('--rethinkdb-servers', dest='rethinkdb_servers',
-            help='rethinkdb servers, used for dedup and stats if specified; e.g. db0.foo.org,db0.foo.org:38015,db1.foo.org')
-    arg_parser.add_argument('--rethinkdb-db', dest='rethinkdb_db', default='warcprox',
-            help='rethinkdb database name (ignored unless --rethinkdb-servers is specified)')
-    arg_parser.add_argument('--rethinkdb-big-table',
-            dest='rethinkdb_big_table', action='store_true', default=False,
-            help='use a big rethinkdb table called "captures", instead of a small table called "dedup"; table is suitable for use as index for playback (ignored unless --rethinkdb-servers is specified)')
->>>>>>> 57d7795c
     arg_parser.add_argument(
             '--rethinkdb-services-url', dest='rethinkdb_services_url', help=(
                 'rethinkdb service registry table url; if provided, warcprox '
@@ -212,7 +202,6 @@
         exit(1)
 
     listeners = []
-<<<<<<< HEAD
 
     if args.rethinkdb_dedup_url:
         dedup_db = warcprox.dedup.RethinkDedupDb(options=options)
@@ -220,23 +209,8 @@
         dedup_db = warcprox.bigtable.RethinkCapturesDedup(options=options)
     elif args.rethinkdb_trough_db_url:
         dedup_db = warcprox.dedup.TroughDedupDb(options)
-=======
-    if args.rethinkdb_servers:
-        rr = doublethink.Rethinker(
-                args.rethinkdb_servers.split(","), args.rethinkdb_db)
-        if args.rethinkdb_big_table:
-            captures_db = warcprox.bigtable.RethinkCaptures(
-                    rr, table=args.rethinkdb_big_table_name, options=options)
-            dedup_db = warcprox.bigtable.RethinkCapturesDedup(
-                    captures_db, options=options)
-            listeners.append(captures_db)
-        else:
-            dedup_db = warcprox.dedup.RethinkDedupDb(rr, options=options)
-            listeners.append(dedup_db)
     elif args.cdxserver_dedup:
         dedup_db = warcprox.dedup.CdxServerDedup(cdx_url=args.cdxserver_dedup)
-        listeners.append(dedup_db)
->>>>>>> 57d7795c
     elif args.dedup_db_file in (None, '', '/dev/null'):
         logging.info('deduplication disabled')
         dedup_db = None
