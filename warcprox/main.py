--- conflicted
+++ resolved
@@ -114,16 +114,9 @@
     arg_parser.add_argument('--rethinkdb-big-table',
             dest='rethinkdb_big_table', action='store_true', default=False,
             help='use a big rethinkdb table called "captures", instead of a small table called "dedup"; table is suitable for use as index for playback (ignored unless --rethinkdb-servers is specified)')
-<<<<<<< HEAD
-=======
     arg_parser.add_argument(
             '--rethinkdb-big-table-name', dest='rethinkdb_big_table_name',
             default='captures', help=argparse.SUPPRESS)
-    arg_parser.add_argument('--kafka-broker-list', dest='kafka_broker_list',
-            default=None, help='kafka broker list for capture feed')
-    arg_parser.add_argument('--kafka-capture-feed-topic', dest='kafka_capture_feed_topic',
-            default=None, help='kafka capture feed topic')
->>>>>>> 13ee68ce
     arg_parser.add_argument('--queue-size', dest='queue_size', type=int,
             default=500, help=argparse.SUPPRESS)
     arg_parser.add_argument('--max-threads', dest='max_threads', type=int,
