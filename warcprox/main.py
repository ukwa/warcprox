#!/usr/bin/env python
# vim: set fileencoding=utf-8:
'''
warcprox/main.py - entrypoint for warcprox executable, parses command line
arguments, initializes components, starts controller, handles signals

Copyright (C) 2013-2017 Internet Archive

This program is free software; you can redistribute it and/or
modify it under the terms of the GNU General Public License
as published by the Free Software Foundation; either version 2
of the License, or (at your option) any later version.

This program is distributed in the hope that it will be useful,
but WITHOUT ANY WARRANTY; without even the implied warranty of
MERCHANTABILITY or FITNESS FOR A PARTICULAR PURPOSE.  See the
GNU General Public License for more details.

You should have received a copy of the GNU General Public License
along with this program; if not, write to the Free Software
Foundation, Inc., 51 Franklin Street, Fifth Floor, Boston, MA 02110-1301,
USA.
'''

from __future__ import absolute_import

try:
    import queue
except ImportError:
    import Queue as queue

import logging
import sys
import hashlib
import argparse
import os
import socket
import traceback
import signal
import threading
import certauth.certauth
import warcprox
import doublethink
import cryptography.hazmat.backends.openssl
import importlib

class BetterArgumentDefaultsHelpFormatter(
                argparse.ArgumentDefaultsHelpFormatter,
                argparse.RawDescriptionHelpFormatter):
    '''
    HelpFormatter with these properties:

    - formats option help like argparse.ArgumentDefaultsHelpFormatter except
      that it omits the default value for arguments with action='store_const'
    - like argparse.RawDescriptionHelpFormatter, does not reformat description
      string
    '''
    def _get_help_string(self, action):
        if isinstance(action, argparse._StoreConstAction):
            return action.help
        else:
            return argparse.ArgumentDefaultsHelpFormatter._get_help_string(self, action)

def _build_arg_parser(prog='warcprox'):
    arg_parser = argparse.ArgumentParser(prog=prog,
            description='warcprox - WARC writing MITM HTTP/S proxy',
            formatter_class=BetterArgumentDefaultsHelpFormatter)
    arg_parser.add_argument('-p', '--port', dest='port', default='8000',
            type=int, help='port to listen on')
    arg_parser.add_argument('-b', '--address', dest='address',
            default='localhost', help='address to listen on')
    arg_parser.add_argument('-c', '--cacert', dest='cacert',
            default='./{0}-warcprox-ca.pem'.format(socket.gethostname()),
            help='CA certificate file; if file does not exist, it will be created')
    arg_parser.add_argument('--certs-dir', dest='certs_dir',
            default='./{0}-warcprox-ca'.format(socket.gethostname()),
            help='where to store and load generated certificates')
    arg_parser.add_argument('-d', '--dir', dest='directory',
            default='./warcs', help='where to write warcs')
    arg_parser.add_argument('--warc-filename', dest='warc_filename',
            default='{prefix}-{timestamp17}-{serialno}-{randomtoken}',
            help='define custom WARC filename with variables {prefix}, {timestamp14}, {timestamp17}, {serialno}, {randomtoken}, {hostname}, {shorthostname}')
    arg_parser.add_argument('-z', '--gzip', dest='gzip', action='store_true',
            help='write gzip-compressed warc records')
    arg_parser.add_argument('--no-warc-open-suffix', dest='no_warc_open_suffix',
            default=False, action='store_true', help=argparse.SUPPRESS)
    # not mentioned in --help: special value for '-' for --prefix means don't
    # archive the capture, unless prefix set in warcprox-meta header
    arg_parser.add_argument(
            '-n', '--prefix', dest='prefix', default='WARCPROX',
            help='default WARC filename prefix')
    arg_parser.add_argument(
            '-s', '--size', dest='rollover_size', default=1000*1000*1000,
            type=int, help='WARC file rollover size threshold in bytes')
    arg_parser.add_argument('--rollover-idle-time',
            dest='rollover_idle_time', default=None, type=int,
            help="WARC file rollover idle time threshold in seconds (so that Friday's last open WARC doesn't sit there all weekend waiting for more data)")
    try:
        hash_algos = hashlib.algorithms_guaranteed
    except AttributeError:
        hash_algos = hashlib.algorithms
    arg_parser.add_argument('-g', '--digest-algorithm', dest='digest_algorithm',
            default='sha1', help='digest algorithm, one of {}'.format(', '.join(hash_algos)))
    arg_parser.add_argument('--base32', dest='base32', action='store_true',
            default=False, help='write digests in Base32 instead of hex')
    arg_parser.add_argument('--method-filter', metavar='HTTP_METHOD',
                            action='append', help='only record requests with the given http method(s) (can be used more than once)')

    group = arg_parser.add_mutually_exclusive_group()
    group.add_argument(
            '--stats-db-file', dest='stats_db_file',
            default='./warcprox.sqlite', help=(
                'persistent statistics database file; empty string or '
                '/dev/null disables statistics tracking'))
    group.add_argument(
            '--rethinkdb-stats-url', dest='rethinkdb_stats_url', help=(
                'rethinkdb stats table url, e.g. rethinkdb://db0.foo.org,'
                'db1.foo.org:38015/my_warcprox_db/my_stats_table'))

    arg_parser.add_argument('-P', '--playback-port', dest='playback_port',
            type=int, default=None, help='port to listen on for instant playback')
    # arg_parser.add_argument('--playback-index-db-file', dest='playback_index_db_file',
    #         default='./warcprox-playback-index.db',
    #         help='playback index database file (only used if --playback-port is specified)')
    group = arg_parser.add_mutually_exclusive_group()
    group.add_argument('-j', '--dedup-db-file', dest='dedup_db_file',
            default='./warcprox.sqlite', help='persistent deduplication database file; empty string or /dev/null disables deduplication')
    group.add_argument(
            '--rethinkdb-dedup-url', dest='rethinkdb_dedup_url', help=(
                'rethinkdb dedup url, e.g. rethinkdb://db0.foo.org,'
                'db1.foo.org:38015/my_warcprox_db/my_dedup_table'))
    group.add_argument(
            '--rethinkdb-big-table-url', dest='rethinkdb_big_table_url', help=(
                'rethinkdb big table url (table will be populated with '
                'various capture information and is suitable for use as '
                'index for playback), e.g. rethinkdb://db0.foo.org,'
                'db1.foo.org:38015/my_warcprox_db/captures'))
    group.add_argument(
            '--rethinkdb-trough-db-url', dest='rethinkdb_trough_db_url', help=(
                '🐷   url pointing to trough configuration rethinkdb database, '
                'e.g. rethinkdb://db0.foo.org,db1.foo.org:38015'
                '/trough_configuration'))
    group.add_argument('--cdxserver-dedup', dest='cdxserver_dedup',
            help='use a CDX Server URL for deduplication; e.g. https://web.archive.org/cdx/search')
    arg_parser.add_argument(
            '--rethinkdb-services-url', dest='rethinkdb_services_url', help=(
                'rethinkdb service registry table url; if provided, warcprox '
                'will create and heartbeat entry for itself'))
    arg_parser.add_argument('--queue-size', dest='queue_size', type=int,
            default=500, help=argparse.SUPPRESS)
    arg_parser.add_argument('--max-threads', dest='max_threads', type=int,
            help=argparse.SUPPRESS)
    arg_parser.add_argument('--profile', action='store_true', default=False,
            help=argparse.SUPPRESS)
    arg_parser.add_argument(
            '--writer-threads', dest='writer_threads', type=int, default=None,
            help=argparse.SUPPRESS)
    arg_parser.add_argument(
            '--onion-tor-socks-proxy', dest='onion_tor_socks_proxy',
            default=None, help=(
                'host:port of tor socks proxy, used only to connect to '
                '.onion sites'))
    arg_parser.add_argument(
            '--crawl-log-dir', dest='crawl_log_dir', default=None, help=(
                'if specified, write crawl log files in the specified '
                'directory; one crawl log is written per warc filename '
                'prefix; crawl log format mimics heritrix'))
    arg_parser.add_argument(
            '--plugin', metavar='PLUGIN_CLASS', dest='plugins',
            action='append', help=(
                'Qualified name of plugin class, e.g. "mypkg.mymod.MyClass". '
                'May be used multiple times to register multiple plugins. '
                'Plugin classes are loaded from the regular python module '
                'search path. They will be instantiated with no arguments and '
                'must have a method `notify(self, recorded_url, records)` '
                'which will be called for each url, after warc records have '
                'been written.'))
    arg_parser.add_argument('--version', action='version',
            version="warcprox {}".format(warcprox.__version__))
    arg_parser.add_argument('-v', '--verbose', dest='verbose', action='store_true')
    arg_parser.add_argument('--trace', dest='trace', action='store_true')
    arg_parser.add_argument('-q', '--quiet', dest='quiet', action='store_true')

    return arg_parser

def dump_state(signum=None, frame=None):
    '''
    Signal handler, logs stack traces of active threads.
    '''
    state_strs = []

    for th in threading.enumerate():
        try:
            state_strs.append(str(th))
            stack = traceback.format_stack(sys._current_frames()[th.ident])
            state_strs.append(''.join(stack))
        except Exception as e:
            state_strs.append('<n/a:%r>' % e)

    logging.warn(
            'dumping state (caught signal %s)\n%s',
            signum, '\n'.join(state_strs))

def parse_args(argv):
    '''
    Parses command line arguments with argparse.
    '''
    arg_parser = _build_arg_parser(prog=os.path.basename(argv[0]))
    args = arg_parser.parse_args(args=argv[1:])

    try:
        hashlib.new(args.digest_algorithm)
    except Exception as e:
        logging.fatal(e)
        exit(1)

<<<<<<< HEAD
=======
    listeners = []

    if args.rethinkdb_dedup_url:
        dedup_db = warcprox.dedup.RethinkDedupDb(options=options)
    elif args.rethinkdb_big_table_url:
        dedup_db = warcprox.bigtable.RethinkCapturesDedup(options=options)
    elif args.rethinkdb_trough_db_url:
        dedup_db = warcprox.dedup.TroughDedupDb(options)
    elif args.cdxserver_dedup:
        cdxserver_maxsize = args.writer_threads or 200
        dedup_db = warcprox.dedup.CdxServerDedup(cdx_url=args.cdxserver_dedup,
                                                 maxsize=cdxserver_maxsize)
    elif args.dedup_db_file in (None, '', '/dev/null'):
        logging.info('deduplication disabled')
        dedup_db = None
    else:
        dedup_db = warcprox.dedup.DedupDb(args.dedup_db_file, options=options)
    if dedup_db:
        listeners.append(dedup_db)

    if args.rethinkdb_stats_url:
        stats_db = warcprox.stats.RethinkStatsDb(options=options)
        listeners.append(stats_db)
    elif args.stats_db_file in (None, '', '/dev/null'):
        logging.info('statistics tracking disabled')
        stats_db = None
    else:
        stats_db = warcprox.stats.StatsDb(args.stats_db_file, options=options)
        listeners.append(stats_db)

    recorded_url_q = warcprox.TimestampedQueue(maxsize=args.queue_size)

    ca_name = 'Warcprox CA on {}'.format(socket.gethostname())[:64]
    ca = certauth.certauth.CertificateAuthority(args.cacert, args.certs_dir,
                                                ca_name=ca_name)

    proxy = warcprox.warcproxy.WarcProxy(
            ca=ca, recorded_url_q=recorded_url_q, stats_db=stats_db,
            options=options)
    listeners.append(proxy.running_stats)

    if args.playback_port is not None:
        playback_index_db = warcprox.playback.PlaybackIndexDb(
                args.playback_index_db_file, options=options)
        playback_proxy = warcprox.playback.PlaybackProxy(
                ca=ca, playback_index_db=playback_index_db, options=options)
        listeners.append(playback_index_db)
    else:
        playback_index_db = None
        playback_proxy = None

    if args.crawl_log_dir:
        listeners.append(warcprox.crawl_log.CrawlLogger(
            args.crawl_log_dir, options=options))

    for qualname in args.plugins or []:
        try:
            (module_name, class_name) = qualname.rsplit('.', 1)
            module_ = importlib.import_module(module_name)
            class_ = getattr(module_, class_name)
            listener = class_()
            listener.notify  # make sure it has this method
            listeners.append(listener)
        except Exception as e:
            logging.fatal('problem with plugin class %r: %s', qualname, e)
            sys.exit(1)

    writer_pool = warcprox.writer.WarcWriterPool(options=options)
    # number of warc writer threads = sqrt(proxy.max_threads)
    # I came up with this out of thin air because it strikes me as reasonable
    # 1=>1 2=>1 5=>2 10=>3 50=>7 100=>10 200=>14 500=>22 1000=>32 2000=>45
    num_writer_threads = args.writer_threads or int(proxy.max_threads ** 0.5)
    logging.debug('initializing %d warc writer threads', num_writer_threads)
    warc_writer_threads = [
            warcprox.writerthread.WarcWriterThread(
                name='WarcWriterThread%03d' % i, recorded_url_q=recorded_url_q,
                writer_pool=writer_pool, dedup_db=dedup_db,
                listeners=listeners, options=options)
            for i in range(num_writer_threads)]

    if args.rethinkdb_services_url:
        parsed = doublethink.parse_rethinkdb_url(
                options.rethinkdb_services_url)
        rr = doublethink.Rethinker(servers=parsed.hosts, db=parsed.database)
        svcreg = doublethink.ServiceRegistry(rr, table=parsed.table)
    else:
        svcreg = None

    controller = warcprox.controller.WarcproxController(
            proxy, warc_writer_threads, playback_proxy,
            service_registry=svcreg, options=options)

    return controller

def parse_args(argv):
    '''
    Parses command line arguments with argparse.
    '''
    arg_parser = _build_arg_parser(prog=os.path.basename(argv[0]))
    args = arg_parser.parse_args(args=argv[1:])
>>>>>>> b43ab751
    return args

def main(argv=None):
    '''
    Main method, entry point of warcprox command.
    '''
    args = parse_args(argv or sys.argv)

    if args.trace:
        loglevel = warcprox.TRACE
    elif args.verbose:
        loglevel = logging.DEBUG
    elif args.quiet:
        loglevel = logging.WARNING
    else:
        loglevel = logging.INFO

    logging.basicConfig(
            stream=sys.stdout, level=loglevel, format=(
                '%(asctime)s %(process)d %(levelname)s %(threadName)s '
                '%(name)s.%(funcName)s(%(filename)s:%(lineno)d) %(message)s'))

    # see https://github.com/pyca/cryptography/issues/2911
    cryptography.hazmat.backends.openssl.backend.activate_builtin_random()

    options = warcprox.Options(**vars(args))
    controller = warcprox.controller.WarcproxController(options)

    signal.signal(signal.SIGTERM, lambda a,b: controller.stop.set())
    signal.signal(signal.SIGINT, lambda a,b: controller.stop.set())
    try:
        signal.signal(signal.SIGQUIT, dump_state)
    except AttributeError:
        # SIGQUIT does not exist on some platforms (windows)
        pass

    controller.run_until_shutdown()

def ensure_rethinkdb_tables(argv=None):
    '''
    Creates rethinkdb tables if they don't already exist. Warcprox normally
    creates the tables it needs on demand at startup, but if multiple instances
    are starting up at the same time, you can end up with duplicate broken
    tables. So it's a good idea to use this utility at an early step when
    spinning up a cluster.
    '''
    argv = argv or sys.argv
    arg_parser = argparse.ArgumentParser(
            prog=os.path.basename(argv[0]),
            formatter_class=BetterArgumentDefaultsHelpFormatter)
    arg_parser.add_argument(
            '--rethinkdb-stats-url', dest='rethinkdb_stats_url', help=(
                'rethinkdb stats table url, e.g. rethinkdb://db0.foo.org,'
                'db1.foo.org:38015/my_warcprox_db/my_stats_table'))
    group = arg_parser.add_mutually_exclusive_group()
    group.add_argument(
            '--rethinkdb-dedup-url', dest='rethinkdb_dedup_url', help=(
                'rethinkdb dedup url, e.g. rethinkdb://db0.foo.org,'
                'db1.foo.org:38015/my_warcprox_db/my_dedup_table'))
    group.add_argument(
            '--rethinkdb-big-table-url', dest='rethinkdb_big_table_url', help=(
                'rethinkdb big table url (table will be populated with '
                'various capture information and is suitable for use as '
                'index for playback), e.g. rethinkdb://db0.foo.org,'
                'db1.foo.org:38015/my_warcprox_db/captures'))
    group.add_argument(
            '--rethinkdb-trough-db-url', dest='rethinkdb_trough_db_url', help=(
                '🐷   url pointing to trough configuration rethinkdb database, '
                'e.g. rethinkdb://db0.foo.org,db1.foo.org:38015'
                '/trough_configuration'))
    arg_parser.add_argument(
            '--rethinkdb-services-url', dest='rethinkdb_services_url', help=(
                'rethinkdb service registry table url; if provided, warcprox '
                'will create and heartbeat entry for itself'))
    arg_parser.add_argument(
            '-q', '--quiet', dest='log_level',
            action='store_const', default=logging.INFO, const=logging.WARN)
    arg_parser.add_argument(
            '-v', '--verbose', dest='log_level',
            action='store_const', default=logging.INFO, const=logging.DEBUG)
    args = arg_parser.parse_args(args=argv[1:])

    logging.basicConfig(
            stream=sys.stdout, level=args.log_level, format=(
                '%(asctime)s %(levelname)s %(name)s.%(funcName)s'
                '(%(filename)s:%(lineno)d) %(message)s'))

    options = warcprox.Options(**vars(args))

    did_something = False
    if args.rethinkdb_services_url:
        parsed = doublethink.parse_rethinkdb_url(
                options.rethinkdb_services_url)
        rr = doublethink.Rethinker(servers=parsed.hosts, db=parsed.database)
        svcreg = doublethink.ServiceRegistry(rr, table=parsed.table)
        did_something = True
    if args.rethinkdb_stats_url:
        stats_db = warcprox.stats.RethinkStatsDb(options=options)
        did_something = True
    if args.rethinkdb_dedup_url:
        dedup_db = warcprox.dedup.RethinkDedupDb(options=options)
        did_something = True
    if args.rethinkdb_big_table_url:
        dedup_db = warcprox.bigtable.RethinkCapturesDedup(options=options)
        did_something = True
    if args.rethinkdb_trough_db_url:
        dedup_db = warcprox.dedup.TroughDedupDb(options)
        logging.warn(
                'trough it responsible for creating most of the rethinkdb '
                'tables that it uses')
        did_something = True

    if not did_something:
        logging.error('nothing to do, no --rethinkdb-* options supplied')

if __name__ == '__main__':
    main()
<|MERGE_RESOLUTION|>--- conflicted
+++ resolved
@@ -214,109 +214,6 @@
         logging.fatal(e)
         exit(1)
 
-<<<<<<< HEAD
-=======
-    listeners = []
-
-    if args.rethinkdb_dedup_url:
-        dedup_db = warcprox.dedup.RethinkDedupDb(options=options)
-    elif args.rethinkdb_big_table_url:
-        dedup_db = warcprox.bigtable.RethinkCapturesDedup(options=options)
-    elif args.rethinkdb_trough_db_url:
-        dedup_db = warcprox.dedup.TroughDedupDb(options)
-    elif args.cdxserver_dedup:
-        cdxserver_maxsize = args.writer_threads or 200
-        dedup_db = warcprox.dedup.CdxServerDedup(cdx_url=args.cdxserver_dedup,
-                                                 maxsize=cdxserver_maxsize)
-    elif args.dedup_db_file in (None, '', '/dev/null'):
-        logging.info('deduplication disabled')
-        dedup_db = None
-    else:
-        dedup_db = warcprox.dedup.DedupDb(args.dedup_db_file, options=options)
-    if dedup_db:
-        listeners.append(dedup_db)
-
-    if args.rethinkdb_stats_url:
-        stats_db = warcprox.stats.RethinkStatsDb(options=options)
-        listeners.append(stats_db)
-    elif args.stats_db_file in (None, '', '/dev/null'):
-        logging.info('statistics tracking disabled')
-        stats_db = None
-    else:
-        stats_db = warcprox.stats.StatsDb(args.stats_db_file, options=options)
-        listeners.append(stats_db)
-
-    recorded_url_q = warcprox.TimestampedQueue(maxsize=args.queue_size)
-
-    ca_name = 'Warcprox CA on {}'.format(socket.gethostname())[:64]
-    ca = certauth.certauth.CertificateAuthority(args.cacert, args.certs_dir,
-                                                ca_name=ca_name)
-
-    proxy = warcprox.warcproxy.WarcProxy(
-            ca=ca, recorded_url_q=recorded_url_q, stats_db=stats_db,
-            options=options)
-    listeners.append(proxy.running_stats)
-
-    if args.playback_port is not None:
-        playback_index_db = warcprox.playback.PlaybackIndexDb(
-                args.playback_index_db_file, options=options)
-        playback_proxy = warcprox.playback.PlaybackProxy(
-                ca=ca, playback_index_db=playback_index_db, options=options)
-        listeners.append(playback_index_db)
-    else:
-        playback_index_db = None
-        playback_proxy = None
-
-    if args.crawl_log_dir:
-        listeners.append(warcprox.crawl_log.CrawlLogger(
-            args.crawl_log_dir, options=options))
-
-    for qualname in args.plugins or []:
-        try:
-            (module_name, class_name) = qualname.rsplit('.', 1)
-            module_ = importlib.import_module(module_name)
-            class_ = getattr(module_, class_name)
-            listener = class_()
-            listener.notify  # make sure it has this method
-            listeners.append(listener)
-        except Exception as e:
-            logging.fatal('problem with plugin class %r: %s', qualname, e)
-            sys.exit(1)
-
-    writer_pool = warcprox.writer.WarcWriterPool(options=options)
-    # number of warc writer threads = sqrt(proxy.max_threads)
-    # I came up with this out of thin air because it strikes me as reasonable
-    # 1=>1 2=>1 5=>2 10=>3 50=>7 100=>10 200=>14 500=>22 1000=>32 2000=>45
-    num_writer_threads = args.writer_threads or int(proxy.max_threads ** 0.5)
-    logging.debug('initializing %d warc writer threads', num_writer_threads)
-    warc_writer_threads = [
-            warcprox.writerthread.WarcWriterThread(
-                name='WarcWriterThread%03d' % i, recorded_url_q=recorded_url_q,
-                writer_pool=writer_pool, dedup_db=dedup_db,
-                listeners=listeners, options=options)
-            for i in range(num_writer_threads)]
-
-    if args.rethinkdb_services_url:
-        parsed = doublethink.parse_rethinkdb_url(
-                options.rethinkdb_services_url)
-        rr = doublethink.Rethinker(servers=parsed.hosts, db=parsed.database)
-        svcreg = doublethink.ServiceRegistry(rr, table=parsed.table)
-    else:
-        svcreg = None
-
-    controller = warcprox.controller.WarcproxController(
-            proxy, warc_writer_threads, playback_proxy,
-            service_registry=svcreg, options=options)
-
-    return controller
-
-def parse_args(argv):
-    '''
-    Parses command line arguments with argparse.
-    '''
-    arg_parser = _build_arg_parser(prog=os.path.basename(argv[0]))
-    args = arg_parser.parse_args(args=argv[1:])
->>>>>>> b43ab751
     return args
 
 def main(argv=None):
