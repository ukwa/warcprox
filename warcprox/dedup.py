'''
warcprox/dedup.py - identical payload digest deduplication using sqlite db

Copyright (C) 2013-2017 Internet Archive

This program is free software; you can redistribute it and/or
modify it under the terms of the GNU General Public License
as published by the Free Software Foundation; either version 2
of the License, or (at your option) any later version.

This program is distributed in the hope that it will be useful,
but WITHOUT ANY WARRANTY; without even the implied warranty of
MERCHANTABILITY or FITNESS FOR A PARTICULAR PURPOSE.  See the
GNU General Public License for more details.

You should have received a copy of the GNU General Public License
along with this program; if not, write to the Free Software
Foundation, Inc., 51 Franklin Street, Fifth Floor, Boston, MA 02110-1301,
USA.
'''

from __future__ import absolute_import

from datetime import datetime
import logging
import os
import json
from hanzo import warctools
import warcprox
import sqlite3
<<<<<<< HEAD
import requests
import doublethink
import rethinkdb as r
import datetime
=======
import urllib3
from urllib3.exceptions import HTTPError

urllib3.disable_warnings()
>>>>>>> 57d7795c

class DedupDb(object):
    logger = logging.getLogger("warcprox.dedup.DedupDb")

    def __init__(
            self, file='./warcprox.sqlite', options=warcprox.Options()):
        self.file = file
        self.options = options

    def start(self):
        if os.path.exists(self.file):
            self.logger.info(
                    'opening existing deduplication database %s',
                    self.file)
        else:
            self.logger.info(
                    'creating new deduplication database %s', self.file)

        conn = sqlite3.connect(self.file)
        conn.execute(
                'create table if not exists dedup ('
                '  key varchar(300) primary key,'
                '  value varchar(4000)'
                ');')
        conn.commit()
        conn.close()

    def save(self, digest_key, response_record, bucket=""):
        record_id = response_record.get_header(warctools.WarcRecord.ID).decode('latin1')
        url = response_record.get_header(warctools.WarcRecord.URL).decode('latin1')
        date = response_record.get_header(warctools.WarcRecord.DATE).decode('latin1')

        key = digest_key.decode('utf-8') + "|" + bucket

        py_value = {'id':record_id, 'url':url, 'date':date}
        json_value = json.dumps(py_value, separators=(',',':'))

        conn = sqlite3.connect(self.file)
        conn.execute(
                'insert or replace into dedup (key, value) values (?, ?)',
                (key, json_value))
        conn.commit()
        conn.close()
        self.logger.debug('dedup db saved %s:%s', key, json_value)

    def lookup(self, digest_key, bucket="", url=None):
        result = None
        key = digest_key.decode('utf-8') + '|' + bucket
        conn = sqlite3.connect(self.file)
        cursor = conn.execute('select value from dedup where key = ?', (key,))
        result_tuple = cursor.fetchone()
        conn.close()
        if result_tuple:
            result = json.loads(result_tuple[0])
            result['id'] = result['id'].encode('latin1')
            result['url'] = result['url'].encode('latin1')
            result['date'] = result['date'].encode('latin1')
        self.logger.debug('dedup db lookup of key=%s returning %s', key, result)
        return result

    def notify(self, recorded_url, records):
        if (records[0].get_header(warctools.WarcRecord.TYPE) == warctools.WarcRecord.RESPONSE
                and recorded_url.response_recorder.payload_size() > 0):
            digest_key = warcprox.digest_str(
                    recorded_url.response_recorder.payload_digest,
                    self.options.base32)
            if recorded_url.warcprox_meta and "captures-bucket" in recorded_url.warcprox_meta:
                self.save(
                        digest_key, records[0],
                        bucket=recorded_url.warcprox_meta["captures-bucket"])
            else:
                self.save(digest_key, records[0])


def decorate_with_dedup_info(dedup_db, recorded_url, base32=False):
    if (recorded_url.response_recorder
            and recorded_url.response_recorder.payload_digest
            and recorded_url.response_recorder.payload_size() > 0):
        digest_key = warcprox.digest_str(recorded_url.response_recorder.payload_digest, base32)
        if recorded_url.warcprox_meta and "captures-bucket" in recorded_url.warcprox_meta:
            recorded_url.dedup_info = dedup_db.lookup(digest_key, recorded_url.warcprox_meta["captures-bucket"],
                                                      recorded_url.url)
        else:
            recorded_url.dedup_info = dedup_db.lookup(digest_key,
                                                      url=recorded_url.url)

class RethinkDedupDb:
    logger = logging.getLogger("warcprox.dedup.RethinkDedupDb")

    def __init__(self, options=warcprox.Options()):
        parsed = doublethink.parse_rethinkdb_url(options.rethinkdb_dedup_url)
        self.rr = doublethink.Rethinker(
                servers=parsed.hosts, db=parsed.database)
        self.table = parsed.table
        self._ensure_db_table()
        self.options = options

    def _ensure_db_table(self):
        dbs = self.rr.db_list().run()
        if not self.rr.dbname in dbs:
            self.logger.info("creating rethinkdb database %r", self.rr.dbname)
            self.rr.db_create(self.rr.dbname).run()
        tables = self.rr.table_list().run()
        if not self.table in tables:
            self.logger.info(
                    "creating rethinkdb table %r in database %r shards=%r "
                    "replicas=%r", self.table, self.rr.dbname,
                    len(self.rr.servers), min(3, len(self.rr.servers)))
            self.rr.table_create(
                    self.table, primary_key="key", shards=len(self.rr.servers),
                    replicas=min(3, len(self.rr.servers))).run()

    def start(self):
        pass

    def save(self, digest_key, response_record, bucket=""):
        k = digest_key.decode("utf-8") if isinstance(digest_key, bytes) else digest_key
        k = "{}|{}".format(k, bucket)
        record_id = response_record.get_header(warctools.WarcRecord.ID).decode('latin1')
        url = response_record.get_header(warctools.WarcRecord.URL).decode('latin1')
        date = response_record.get_header(warctools.WarcRecord.DATE).decode('latin1')
        record = {'key':k,'url':url,'date':date,'id':record_id}
        result = self.rr.table(self.table).insert(
                record, conflict="replace").run()
        if sorted(result.values()) != [0,0,0,0,0,1] and [result["deleted"],result["skipped"],result["errors"]] != [0,0,0]:
            raise Exception("unexpected result %s saving %s", result, record)
        self.logger.debug('dedup db saved %s:%s', k, record)

    def lookup(self, digest_key, bucket="", url=None):
        k = digest_key.decode("utf-8") if isinstance(digest_key, bytes) else digest_key
        k = "{}|{}".format(k, bucket)
        result = self.rr.table(self.table).get(k).run()
        if result:
            for x in result:
                result[x] = result[x].encode("utf-8")
        self.logger.debug('dedup db lookup of key=%s returning %s', k, result)
        return result

    def notify(self, recorded_url, records):
        if (records[0].get_header(warctools.WarcRecord.TYPE) == warctools.WarcRecord.RESPONSE
                and recorded_url.response_recorder.payload_size() > 0):
            digest_key = warcprox.digest_str(recorded_url.response_recorder.payload_digest,
                    self.options.base32)
            if recorded_url.warcprox_meta and "captures-bucket" in recorded_url.warcprox_meta:
                self.save(digest_key, records[0], bucket=recorded_url.warcprox_meta["captures-bucket"])
            else:
                self.save(digest_key, records[0])

<<<<<<< HEAD
class TroughDedupDb(object):
    '''
    https://github.com/jkafader/trough
    '''
    logger = logging.getLogger("warcprox.dedup.TroughDedupDb")

    def __init__(self, options=warcprox.Options()):
        parsed = doublethink.parse_rethinkdb_url(
                options.rethinkdb_trough_db_url)
        self.rr = doublethink.Rethinker(
                servers=parsed.hosts, db=parsed.database)
        self.svcreg = doublethink.ServiceRegistry(self.rr)
=======

class CdxServerDedup(object):
    """Query a CDX server to perform deduplication.
    """
    logger = logging.getLogger("warcprox.dedup.CdxServerDedup")
    http_pool = urllib3.PoolManager()

    def __init__(self, cdx_url="https://web.archive.org/cdx/search",
                 options=warcprox.Options()):
        self.cdx_url = cdx_url
>>>>>>> 57d7795c
        self.options = options

    def start(self):
        pass

<<<<<<< HEAD
    def stop(self):
        pass

    def _write_url(self, bucket):
        segment_id = 'warcprox-trough-%s' % bucket
        master_node = self.svcreg.unique_service('trough-sync-master')
        response = requests.post(master_node['url'], segment_id)
        response.raise_for_status()
        write_url = response.text.strip()
        return write_url

    def _read_url(self, bucket):
        segment_id = 'warcprox-trough-%s' % bucket
        reql = self.rr.table('services').get_all(
                segment_id, index='segment').filter(
                        {'role':'trough-read'}).filter(
                                lambda svc: r.now().sub(
                                    svc['last_heartbeat']).lt(svc['ttl'])
                                ).order_by('load')
        logging.debug('querying rethinkdb: %r', reql)
        results = reql.run()
        if results:
            return results[0]['url']
        else:
            return None

    def sql_value(self, x):
        if x is None:
            return 'null'
        elif isinstance(x, datetime.datetime):
            return 'datetime(%r)' % x.isoformat()
        elif isinstance(x, bool):
            return int(x)
        elif isinstance(x, str) or isinstance(x, bytes):
            # py3: repr(u'abc') => 'abc'
            #      repr(b'abc') => b'abc'
            # py2: repr(u'abc') => u'abc'
            #      repr(b'abc') => 'abc'
            # Repr gives us a prefix we don't want in different situations
            # depending on whether this is py2 or py3. Chop it off either way.
            r = repr(x)
            if r[:1] == "'":
                return r
            else:
                return r[1:]
        else:
            raise Exception("don't know how to make an sql value from %r" % x)

    def save(self, digest_key, response_record, bucket='__unspecified__'):
        write_url = self._write_url(bucket)
        record_id = response_record.get_header(warctools.WarcRecord.ID)
        url = response_record.get_header(warctools.WarcRecord.URL)
        warc_date = response_record.get_header(warctools.WarcRecord.DATE)

        # XXX create table statement here is a temporary hack,
        # see https://webarchive.jira.com/browse/AITFIVE-1465
        sql = ('create table if not exists dedup (\n'
               '    digest_key varchar(100) primary key,\n'
               '    url varchar(2100) not null,\n'
               '    date datetime not null,\n'
               '    id varchar(100));\n' # warc record id
               'insert into dedup (digest_key, url, date, id) '
               'values (%s, %s, %s, %s);') % (
                       self.sql_value(digest_key), self.sql_value(url),
                       self.sql_value(warc_date), self.sql_value(record_id))
        response = requests.post(write_url, sql)
        if response.status_code != 200:
            logging.warn(
                    'unexpected response %r %r %r to sql=%r',
                    response.status_code, response.reason, response.text, sql)

    def lookup(self, digest_key, bucket='__unspecified__'):
        read_url = self._read_url(bucket)
        if not read_url:
            return None
        sql = 'select * from dedup where digest_key=%s;' % (
                self.sql_value(digest_key))
        response = requests.post(read_url, sql)
        if response.status_code != 200:
            logging.warn(
                    'unexpected response %r %r %r to sql=%r',
                    response.status_code, response.reason, response.text, sql)
            return None
        logging.debug('got %r from query %r', response.text, sql)
        results = json.loads(response.text)
        assert len(results) <= 1  # sanity check (digest_key is primary key)
        if results:
            result = results[0]
            result['id'] = result['id'].encode('ascii')
            result['url'] = result['url'].encode('ascii')
            result['date'] = result['date'].encode('ascii')
            self.logger.debug(
                    'trough lookup of key=%r returning %r', digest_key, result)
            return result
        else:
            return None

    def notify(self, recorded_url, records):
        if (records[0].get_header(warctools.WarcRecord.TYPE) == warctools.WarcRecord.RESPONSE
                and recorded_url.response_recorder.payload_size() > 0):
            digest_key = warcprox.digest_str(
                    recorded_url.response_recorder.payload_digest,
                    self.options.base32)
            if recorded_url.warcprox_meta and 'captures-bucket' in recorded_url.warcprox_meta:
                self.save(
                        digest_key, records[0],
                        bucket=recorded_url.warcprox_meta['captures-bucket'])
            else:
                self.save(digest_key, records[0])
=======
    def save(self, digest_key, response_record, bucket=""):
        """Does not apply to CDX server, as it is obviously read-only.
        """
        pass

    def lookup(self, digest_key, url):
        """Compare `sha1` with SHA1 hash of fetched content (note SHA1 must be
        computed on the original content, after decoding Content-Encoding and
        Transfer-Encoding, if any), if they match, write a revisit record.

        Get only the last item (limit=-1) because Wayback Machine has special
        performance optimisation to handle that. limit < 0 is very inefficient
        in general. Maybe it could be configurable in the future.

        :param digest_key: b'sha1:<KEY-VALUE>' (prefix is optional).
            Example: b'sha1:B2LTWWPUOYAH7UIPQ7ZUPQ4VMBSVC36A'
        :param url: Target URL string
        Result must contain:
        {"url": <URL>, "date": "%Y-%m-%dT%H:%M:%SZ"}
        """
        u = url.decode("utf-8") if isinstance(url, bytes) else url
        try:
            result = self.http_pool.request('GET', self.cdx_url, fields=dict(
                url=u, fl="timestamp,digest", filter="!mimetype:warc/revisit",
                limit=-1))
            assert result.status == 200
            if isinstance(digest_key, bytes):
                dkey = digest_key
            else:
                dkey = digest_key.encode('utf-8')
            dkey = dkey[5:] if dkey.startswith(b'sha1:') else dkey
            line = result.data.strip()
            if line:
                (cdx_ts, cdx_digest) = line.split(b' ')
                if cdx_digest == dkey:
                    dt = datetime.strptime(cdx_ts.decode('ascii'),
                                            '%Y%m%d%H%M%S')
                    date = dt.strftime('%Y-%m-%dT%H:%M:%SZ').encode('utf-8')
                    return dict(url=url, date=date)
        except (HTTPError, AssertionError, ValueError) as exc:
            self.logger.error('CdxServerDedup request failed for url=%s %s',
                              url, exc)
        return None

    def notify(self, recorded_url, records):
        """Since we don't save anything to CDX server, this does not apply.
        """
        pass
>>>>>>> 57d7795c
<|MERGE_RESOLUTION|>--- conflicted
+++ resolved
@@ -21,24 +21,20 @@
 
 from __future__ import absolute_import
 
-from datetime import datetime
 import logging
 import os
 import json
 from hanzo import warctools
 import warcprox
 import sqlite3
-<<<<<<< HEAD
 import requests
 import doublethink
 import rethinkdb as r
 import datetime
-=======
 import urllib3
 from urllib3.exceptions import HTTPError
 
 urllib3.disable_warnings()
->>>>>>> 57d7795c
 
 class DedupDb(object):
     logger = logging.getLogger("warcprox.dedup.DedupDb")
@@ -187,7 +183,69 @@
             else:
                 self.save(digest_key, records[0])
 
-<<<<<<< HEAD
+class CdxServerDedup(object):
+    """Query a CDX server to perform deduplication.
+    """
+    logger = logging.getLogger("warcprox.dedup.CdxServerDedup")
+    http_pool = urllib3.PoolManager()
+
+    def __init__(self, cdx_url="https://web.archive.org/cdx/search",
+                 options=warcprox.Options()):
+        self.cdx_url = cdx_url
+        self.options = options
+
+    def start(self):
+        pass
+
+    def save(self, digest_key, response_record, bucket=""):
+        """Does not apply to CDX server, as it is obviously read-only.
+        """
+        pass
+
+    def lookup(self, digest_key, url):
+        """Compare `sha1` with SHA1 hash of fetched content (note SHA1 must be
+        computed on the original content, after decoding Content-Encoding and
+        Transfer-Encoding, if any), if they match, write a revisit record.
+
+        Get only the last item (limit=-1) because Wayback Machine has special
+        performance optimisation to handle that. limit < 0 is very inefficient
+        in general. Maybe it could be configurable in the future.
+
+        :param digest_key: b'sha1:<KEY-VALUE>' (prefix is optional).
+            Example: b'sha1:B2LTWWPUOYAH7UIPQ7ZUPQ4VMBSVC36A'
+        :param url: Target URL string
+        Result must contain:
+        {"url": <URL>, "date": "%Y-%m-%dT%H:%M:%SZ"}
+        """
+        u = url.decode("utf-8") if isinstance(url, bytes) else url
+        try:
+            result = self.http_pool.request('GET', self.cdx_url, fields=dict(
+                url=u, fl="timestamp,digest", filter="!mimetype:warc/revisit",
+                limit=-1))
+            assert result.status == 200
+            if isinstance(digest_key, bytes):
+                dkey = digest_key
+            else:
+                dkey = digest_key.encode('utf-8')
+            dkey = dkey[5:] if dkey.startswith(b'sha1:') else dkey
+            line = result.data.strip()
+            if line:
+                (cdx_ts, cdx_digest) = line.split(b' ')
+                if cdx_digest == dkey:
+                    dt = datetime.datetime.strptime(
+                            cdx_ts.decode('ascii'), '%Y%m%d%H%M%S')
+                    date = dt.strftime('%Y-%m-%dT%H:%M:%SZ').encode('utf-8')
+                    return dict(url=url, date=date)
+        except (HTTPError, AssertionError, ValueError) as exc:
+            self.logger.error('CdxServerDedup request failed for url=%s %s',
+                              url, exc)
+        return None
+
+    def notify(self, recorded_url, records):
+        """Since we don't save anything to CDX server, this does not apply.
+        """
+        pass
+
 class TroughDedupDb(object):
     '''
     https://github.com/jkafader/trough
@@ -200,24 +258,11 @@
         self.rr = doublethink.Rethinker(
                 servers=parsed.hosts, db=parsed.database)
         self.svcreg = doublethink.ServiceRegistry(self.rr)
-=======
-
-class CdxServerDedup(object):
-    """Query a CDX server to perform deduplication.
-    """
-    logger = logging.getLogger("warcprox.dedup.CdxServerDedup")
-    http_pool = urllib3.PoolManager()
-
-    def __init__(self, cdx_url="https://web.archive.org/cdx/search",
-                 options=warcprox.Options()):
-        self.cdx_url = cdx_url
->>>>>>> 57d7795c
         self.options = options
 
     def start(self):
         pass
 
-<<<<<<< HEAD
     def stop(self):
         pass
 
@@ -289,7 +334,7 @@
                     'unexpected response %r %r %r to sql=%r',
                     response.status_code, response.reason, response.text, sql)
 
-    def lookup(self, digest_key, bucket='__unspecified__'):
+    def lookup(self, digest_key, bucket='__unspecified__', url=None):
         read_url = self._read_url(bucket)
         if not read_url:
             return None
@@ -326,54 +371,4 @@
                         digest_key, records[0],
                         bucket=recorded_url.warcprox_meta['captures-bucket'])
             else:
-                self.save(digest_key, records[0])
-=======
-    def save(self, digest_key, response_record, bucket=""):
-        """Does not apply to CDX server, as it is obviously read-only.
-        """
-        pass
-
-    def lookup(self, digest_key, url):
-        """Compare `sha1` with SHA1 hash of fetched content (note SHA1 must be
-        computed on the original content, after decoding Content-Encoding and
-        Transfer-Encoding, if any), if they match, write a revisit record.
-
-        Get only the last item (limit=-1) because Wayback Machine has special
-        performance optimisation to handle that. limit < 0 is very inefficient
-        in general. Maybe it could be configurable in the future.
-
-        :param digest_key: b'sha1:<KEY-VALUE>' (prefix is optional).
-            Example: b'sha1:B2LTWWPUOYAH7UIPQ7ZUPQ4VMBSVC36A'
-        :param url: Target URL string
-        Result must contain:
-        {"url": <URL>, "date": "%Y-%m-%dT%H:%M:%SZ"}
-        """
-        u = url.decode("utf-8") if isinstance(url, bytes) else url
-        try:
-            result = self.http_pool.request('GET', self.cdx_url, fields=dict(
-                url=u, fl="timestamp,digest", filter="!mimetype:warc/revisit",
-                limit=-1))
-            assert result.status == 200
-            if isinstance(digest_key, bytes):
-                dkey = digest_key
-            else:
-                dkey = digest_key.encode('utf-8')
-            dkey = dkey[5:] if dkey.startswith(b'sha1:') else dkey
-            line = result.data.strip()
-            if line:
-                (cdx_ts, cdx_digest) = line.split(b' ')
-                if cdx_digest == dkey:
-                    dt = datetime.strptime(cdx_ts.decode('ascii'),
-                                            '%Y%m%d%H%M%S')
-                    date = dt.strftime('%Y-%m-%dT%H:%M:%SZ').encode('utf-8')
-                    return dict(url=url, date=date)
-        except (HTTPError, AssertionError, ValueError) as exc:
-            self.logger.error('CdxServerDedup request failed for url=%s %s',
-                              url, exc)
-        return None
-
-    def notify(self, recorded_url, records):
-        """Since we don't save anything to CDX server, this does not apply.
-        """
-        pass
->>>>>>> 57d7795c
+                self.save(digest_key, records[0])