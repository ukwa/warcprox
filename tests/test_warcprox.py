--- conflicted
+++ resolved
@@ -264,54 +264,6 @@
     args = warcprox.main.parse_args(argv)
     warcprox_ = warcprox.main.init_controller(args)
 
-<<<<<<< HEAD
-@pytest.fixture(scope="module")
-def warcprox_(request, captures_db, dedup_db, stats_db, service_registry):
-    f = tempfile.NamedTemporaryFile(prefix='warcprox-test-ca-', suffix='.pem', delete=True)
-    f.close() # delete it, or CertificateAuthority will try to read it
-    ca_file = f.name
-    ca_dir = tempfile.mkdtemp(prefix='warcprox-test-', suffix='-ca')
-    ca = certauth.certauth.CertificateAuthority(ca_file, ca_dir, 'warcprox-test')
-
-    recorded_url_q = warcprox.TimestampedQueue()
-
-    options = warcprox.Options(port=0, playback_port=0,
-            onion_tor_socks_proxy='localhost:9050')
-    proxy = warcprox.warcproxy.WarcProxy(ca=ca, recorded_url_q=recorded_url_q,
-            stats_db=stats_db, options=options)
-    options.port = proxy.server_port
-
-    options.directory = tempfile.mkdtemp(prefix='warcprox-test-warcs-')
-
-    f = tempfile.NamedTemporaryFile(prefix='warcprox-test-playback-index-', suffix='.db', delete=False)
-    f.close()
-    playback_index_db_file = f.name
-    playback_index_db = warcprox.playback.PlaybackIndexDb(playback_index_db_file)
-    playback_proxy = warcprox.playback.PlaybackProxy(ca=ca,
-            playback_index_db=playback_index_db, options=options)
-    options.playback_proxy = playback_proxy.server_port
-
-    options.method_filter = ['GET','POST']
-
-    options.crawl_log_dir = tempfile.mkdtemp(
-            prefix='warcprox-test-', suffix='-crawl-log')
-    crawl_logger = warcprox.crawl_log.CrawlLogger(options.crawl_log_dir)
-
-    writer_pool = warcprox.writer.WarcWriterPool(options)
-    warc_writer_threads = [
-            warcprox.writerthread.WarcWriterThread(
-                recorded_url_q=recorded_url_q, writer_pool=writer_pool,
-                dedup_db=dedup_db, listeners=[
-                    captures_db or dedup_db, playback_index_db, stats_db,
-                    crawl_logger], options=options)
-            for i in range(int(proxy.max_threads ** 0.5))]
-
-    warcprox_ = warcprox.controller.WarcproxController(
-            proxy=proxy, warc_writer_threads=warc_writer_threads,
-            playback_proxy=playback_proxy, service_registry=service_registry,
-            options=options)
-=======
->>>>>>> 57d7795c
     logging.info('starting warcprox')
     warcprox_thread = threading.Thread(
             name='WarcproxThread', target=warcprox_.run_until_shutdown)
@@ -320,16 +272,6 @@
     def fin():
         warcprox_.stop.set()
         warcprox_thread.join()
-<<<<<<< HEAD
-        for f in (ca_file, ca_dir, options.directory, playback_index_db_file,
-                  options.crawl_log_dir):
-            if os.path.isdir(f):
-                logging.info('deleting directory {}'.format(f))
-                shutil.rmtree(f)
-            else:
-                logging.info('deleting file {}'.format(f))
-                os.unlink(f)
-=======
         if rethinkdb_servers:
             logging.info('dropping rethinkdb database %r', rethinkdb_db)
             rr = doublethink.Rethinker(rethinkdb_servers)
@@ -338,7 +280,6 @@
         os.chdir(orig_dir)
         shutil.rmtree(work_dir)
 
->>>>>>> 57d7795c
     request.addfinalizer(fin)
 
     return warcprox_
@@ -1380,7 +1321,6 @@
                 elif record.rec_type == 'request':
                     assert record.http_headers.get_header('via') == '1.1 warcprox'
 
-<<<<<<< HEAD
 def test_slash_in_warc_prefix(warcprox_, http_daemon, archiving_proxies):
     url = 'http://localhost:%s/b/b' % http_daemon.server_port
     headers = {"Warcprox-Meta": json.dumps({"warc-prefix":"../../../../etc/a"})}
@@ -1498,7 +1438,7 @@
     assert set(extra_info.keys()) == {
             'contentSize', 'warcFilename', 'warcFileOffset'}
     assert extra_info['contentSize'] == 145
-=======
+
 def test_long_warcprox_meta(
         warcprox_, http_daemon, archiving_proxies, playback_proxies):
     url = 'http://localhost:%s/b/g' % http_daemon.server_port
@@ -1536,7 +1476,6 @@
         assert record.rec_headers.get_header('warc-target-uri') == url
         with pytest.raises(StopIteration):
             next(rec_iter)
->>>>>>> 57d7795c
 
 if __name__ == '__main__':
     pytest.main()
